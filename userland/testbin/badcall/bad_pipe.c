--- conflicted
+++ resolved
@@ -68,17 +68,13 @@
 	ptr++;
 
 	rv = pipe((int *)ptr);
-<<<<<<< HEAD
 	report_survival(rv, errno, &result);
-	return result;
-=======
-	report_survival(rv, errno);
 	if (rv == 0) {
 		memmove(fds, ptr, 2*sizeof(int));
 		close(fds[0]);
 		close(fds[1]);
 	}
->>>>>>> 15abe49f
+	return result;
 }
 
 void
